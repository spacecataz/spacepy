#!/usr/bin/env python
# -*- coding: utf-8 -*-
"""
Test suite for SpacePy's datamodel

Copyright 2010-2012 Los Alamos National Security, LLC.
"""


from __future__ import division

import datetime
import os
import os.path
import tempfile
import unittest
try:
    import StringIO
except ImportError:
    import io as StringIO
import sys
import warnings

import spacepy.datamodel as dm
import spacepy.time as spt
from spacepy import pycdf
import numpy as np

try:
    import cPickle as pickle
except:
    import pickle

__all__ = ['SpaceDataTests', 'dmarrayTests', 'converterTests', 'JSONTests', 'converterTestsCDF']


class SpaceDataTests(unittest.TestCase):
    def setUp(self):
        super(SpaceDataTests, self).setUp()

    def tearDown(self):
        super(SpaceDataTests, self).tearDown()

    def test_dmcopy(self):
        """dmcopy should copy datamodel objects"""
        a = dm.SpaceData()
        a[1] = dm.dmarray([1,2,3], attrs={1:1})
        b = dm.dmcopy(a)
        self.assertFalse(a is b) # they are not the same memory
        np.testing.assert_almost_equal(a[1], b[1])
        self.assertEqual(a[1].attrs, b[1].attrs)
        b = dm.dmcopy(a[1])
        np.testing.assert_almost_equal(a[1], b)
        self.assertEqual(a[1].attrs, b.attrs)
        a = np.arange(10)
        b = dm.dmcopy(a)
        np.testing.assert_almost_equal(a, b)
        a = [1,2,3]
        b = dm.dmcopy(a)
        self.assertEqual(a, b)

    def test_SpaceData(self):
        """Spacedata dist object has certain attributes"""
        dat = dm.SpaceData()
        self.assertEqual(dat.attrs, {})
        dat = dm.SpaceData(attrs={'foo':'bar'})
        self.assertEqual(dat.attrs['foo'], 'bar')

    def test_flatten_function(self):
        """Flatten should flatten a nested SpaceData"""
        a = dm.SpaceData()
        a['1'] = dm.SpaceData(dog = 5, pig = dm.SpaceData(fish=dm.SpaceData(a='carp', b='perch')))
        a['4'] = dm.SpaceData(cat = 'kitty')
        a['5'] = 4
        self.assertEqual(a['1']['dog'], 5)
        b = dm.flatten(a)
        try:
            b['1']['dog']
        except KeyError:
            pass
        else:
            self.fail('KeyError not raised')
        # might be possible that list order is not preserved and this fails,
        # if so change to a bunch of self.assertTrue and in statements
        self.assertEqual(sorted(b.keys()),
                         sorted(['1<--pig<--fish<--a', '4<--cat', '1<--dog', '1<--pig<--fish<--b', '5']))

    def test_unflatten_function(self):
        """Unflatten should unflatten a flattened SpaceData"""
        a = dm.SpaceData()
        a['1'] = dm.SpaceData(dog = 5, pig = dm.SpaceData(fish=dm.SpaceData(a='carp', b='perch')))
        a['4'] = dm.SpaceData(cat = 'kitty')
        a['5'] = 4
        a[9] = dm.dmarray([1,2,3])
        b = dm.flatten(a)
        c = dm.unflatten(b)
        self.assertTrue(9 in a.keys())
        self.assertTrue(9 in c.keys())
        del a[9]
        del c[9]
        self.assertEqual(sorted(a.keys()), sorted(c.keys()))
        self.assertEqual(sorted(a['1'].keys()), sorted(c['1'].keys()))
        self.assertEqual(sorted(a['1']['pig'].keys()), sorted(c['1']['pig'].keys()))
        self.assertEqual(sorted(a['1']['pig']['fish'].keys()), sorted(c['1']['pig']['fish'].keys()))

    def test_flatten_method(self):
        """Flatten should flatted a nested dict"""
        a = dm.SpaceData()
        a['1'] = dm.SpaceData(dog = 5, pig = dm.SpaceData(fish=dm.SpaceData(a='carp', b='perch')))
        a['4'] = dm.SpaceData(cat = 'kitty')
        a['5'] = 4
        self.assertEqual(a['1']['dog'], 5)
        a.flatten()
        try:
            a['1']['dog']
        except KeyError:
            pass
        else:
            self.fail('KeyError not raised')
        ans =  ['4<--cat', '1<--dog', '5', '1<--pig<--fish<--a', '1<--pig<--fish<--b']
        ans.sort()
        val = sorted(a.keys())
        self.assertEqual(val, ans)

    def test_numeric_key(self):
        """flatten should handle a numeric key"""
        a = dm.SpaceData()
        a[1] = dm.SpaceData(dog = 5, pig = dm.SpaceData(fish=dm.SpaceData(a='carp', b='perch')))
        a[4] = dm.SpaceData(cat = 'kitty')
        a[5] = 4
        self.assertEqual(a[1]['dog'], 5)
        a.flatten()
        try:
            a[1]['dog']
        except KeyError:
            pass
        else:
            self.fail('KeyError not raised')
        ans = ['4<--cat', '1<--dog', '1<--pig<--fish<--a', '1<--pig<--fish<--b']
        ans.sort()
        self.assertTrue(5 in a.keys())
        del a[5]
        val = sorted(a.keys())
        self.assertEqual(val, ans)

    def test_tree(self):
        """.tree() should call dictree"""
        a = dm.SpaceData()
        a['foo'] = dm.dmarray([1,2,3])
        realstdout = sys.stdout
        output = StringIO.StringIO()
        sys.stdout = output
        self.assertEqual(a.tree(), None)
        sys.stdout = realstdout
        result = output.getvalue()
        output.close()
        expected = "+\n|____foo\n"
        self.assertEqual(result, expected)

    def test_fromRecArrayNames(self):
        '''given a known rec array, should get known keys in SpaceData'''
        names = ['x', 'y', 'value']
        recarr = np.zeros(3, dtype=[(names[0],'f4'),(names[1],np.float32),(names[2],'f4',(2,2))])
        sd = dm.fromRecArray(recarr)
        for kk in sd.keys():
            self.assertTrue(kk in names)

    def test_fromRecArrayShapesValues(self):
        '''given a known rec array, should get known shapes and values in SpaceData'''
        names = ['x', 'y', 'value']
        recarr = np.zeros(3, dtype=[(names[0],'f4'),(names[1],np.float32),(names[2],'f4',(2,2))])
        sd = dm.fromRecArray(recarr)
        np.testing.assert_array_equal((3,2,2), sd[names[2]].shape)
        np.testing.assert_array_equal(np.zeros(3), sd[names[0]])

    def test_multiget(self):
        '''Allow for multiple keys to be specified'''
        a = dm.SpaceData()
        a['a'] = dm.dmarray([1,2,3])
        a['b'] = dm.dmarray([1,2,3])
        a['c'] = dm.dmarray([1,2,3])
        a.attrs['foo']='bar'
        np.testing.assert_equal(a['a'],  dm.dmarray([1,2,3]))
        np.testing.assert_equal(a[['a', 'b']],  {'a': dm.dmarray([1, 2, 3]), 'b': dm.dmarray([1, 2, 3])})
        self.assertRaises(KeyError, a.__getitem__, 'NotAkey')
        self.assertRaises(KeyError, a.__getitem__, ['a', 'nokey'])

    def test_resample_input(self):
        '''resample requires SpaceData or dmarray'''
        self.assertRaises(TypeError, dm.resample, [1,2,3])

    def test_resample_shape(self):
        '''resample should give consistent results, 1d or 2d'''
        a = dm.SpaceData()
        a['a'] = dm.dmarray(range(10*3*4)).reshape(10,3,4)
        a['b'] = dm.dmarray(range(10)) + 4
        a['c'] = dm.dmarray(range(3)) + 10
        times = [datetime.datetime(2010, 1, 1) + datetime.timedelta(hours=i) for i in range(10)]
        self.assertRaises(IndexError, dm.resample, a, times, datetime.timedelta(hours=2), datetime.timedelta(hours=0))
        
    def test_resample1(self):
        '''resample should give consistent results'''
        ans = dm.SpaceData()
        ans.attrs['foo'] = 'bar'
        ans['a'] = [ 1.,  3.,  5.,  7.]
        ans['b'] = dm.dmarray([5.,   7.,   9.,  11.])
        ans['b'].attrs['marco'] = 'polo'
        ans['Epoch'] = [datetime.datetime(2010, 1, 1, 1, 0),
                        datetime.datetime(2010, 1, 1, 3, 0),
                        datetime.datetime(2010, 1, 1, 5, 0),
                        datetime.datetime(2010, 1, 1, 7, 0)]
        
        
        a = dm.SpaceData()
        a['a'] = dm.dmarray(range(10))
        a['b'] = dm.dmarray(range(10)) + 4
        a['b'].attrs['marco'] = 'polo'
        a['c'] = dm.dmarray(range(3)) + 10
        a.attrs['foo'] = 'bar'
        times = [datetime.datetime(2010, 1, 1) + datetime.timedelta(hours=i) for i in range(10)]
        out = dm.resample(a, times, winsize=datetime.timedelta(hours=2), overlap=datetime.timedelta(hours=0))
        for k, v in out.items():
            np.testing.assert_equal(v,  ans[k])
        self.assertEqual(ans.attrs, out.attrs)
        self.assertEqual(ans['b'].attrs['marco'], 'polo')
        self.assertTrue(out['b'].attrs['DEPEND_0'], 'Epoch')
        self.assertFalse('c' in out)

    def test_resample2(self):
        '''resample should give consistent results (ticktock)'''
        ans = {}
        ans['a'] = [ 1.,  3.,  5.,  7.]
        ans['b'] = [5.,   7.,   9.,  11.]
        ans['Epoch'] = [datetime.datetime(2010, 1, 1, 1, 0),
                        datetime.datetime(2010, 1, 1, 3, 0),
                        datetime.datetime(2010, 1, 1, 5, 0),
                        datetime.datetime(2010, 1, 1, 7, 0)]
        
        a = dm.SpaceData()
        a['a'] = dm.dmarray(range(10))
        a['b'] = dm.dmarray(range(10)) + 4
        a['c'] = dm.dmarray(range(3)) + 10
        times = spt.Ticktock([datetime.datetime(2010, 1, 1) + datetime.timedelta(hours=i) for i in range(10)])
        out = dm.resample(a, times, winsize=datetime.timedelta(hours=2), overlap=datetime.timedelta(hours=0))
        for k, v in out.items():
            np.testing.assert_equal(v,  ans[k])

    def test_resample3(self):
        '''resample should give consistent results (2d)'''
        ans = {}
        ans['a'] = [[  2.,   3.],
                    [  6.,   7.],
                    [ 10.,  11.],
                    [ 14.,  15.]]
        ans['b'] = [5.,   7.,   9.,  11.]
        ans['Epoch'] = [datetime.datetime(2010, 1, 1, 1, 0),
                        datetime.datetime(2010, 1, 1, 3, 0),
                        datetime.datetime(2010, 1, 1, 5, 0),
                        datetime.datetime(2010, 1, 1, 7, 0)]
        
        a = dm.SpaceData()
        a['a'] = dm.dmarray(range(10*2)).reshape(10,2)
        a['b'] = dm.dmarray(range(10)) + 4
        a['c'] = dm.dmarray(range(3)) + 10
        times = [datetime.datetime(2010, 1, 1) + datetime.timedelta(hours=i) for i in range(10)]
        out = dm.resample(a, times, winsize=datetime.timedelta(hours=2), overlap=datetime.timedelta(hours=0))
        for k, v in out.items():
            np.testing.assert_equal(v,  ans[k])

        
class dmarrayTests(unittest.TestCase):
    def setUp(self):
        super(dmarrayTests, self).setUp()
        self.dat = dm.dmarray([1,2,3,4], attrs={'a':'a', 'b':'b'})

    def tearDown(self):
        super(dmarrayTests, self).tearDown()
        del self.dat

    def test_append(self):
        """append should maintain all Allowed_Attributes"""
        d2 = dm.dmarray.append(self.dat, -1)
        np.testing.assert_array_equal([1,2,3, 4, -1], d2)
        self.assertEqual(d2.attrs, self.dat.attrs)
        self.assertFalse(d2.attrs is self.dat.attrs)

    def test_vstack(self):
        """vstack should maintain all Allowed_Attributes"""
        d2 = dm.dmarray.vstack(self.dat, [-1,-2,-3,-4])
        np.testing.assert_array_equal(
            np.asarray([[ 1,  2,  3,  4],[-1, -2, -3, -4]]), d2)
        self.assertEqual(d2.attrs, self.dat.attrs)
        self.assertFalse(d2.attrs is self.dat.attrs)

    def test_hstack(self):
        """hstack should maintain all Allowed_Attributes"""
        d2 = dm.dmarray.hstack(self.dat, [-1,-2,-3,-4])
        np.testing.assert_array_equal(
            np.asarray([ 1,  2,  3,  4, -1, -2, -3, -4]), d2)
        self.assertEqual(d2.attrs, self.dat.attrs)
        self.assertFalse(d2.attrs is self.dat.attrs)

    def test_dstack(self):
        """dstack should maintain all Allowed_Attributes"""
        d2 = dm.dmarray.dstack(self.dat, [-1,-2,-3,-4])
        np.testing.assert_array_equal(
            np.asarray([[[ 1, -1], [ 2, -2], [ 3, -3], [ 4, -4]]]), d2)
        self.assertEqual(d2.attrs, self.dat.attrs)
        self.assertFalse(d2.attrs is self.dat.attrs)

    def test_concatenate(self):
        """concatenate should maintain all Allowed_Attributes"""
        d2 = dm.dmarray.concatenate(self.dat, [-1,-2,-3,-4])
        np.testing.assert_array_equal(
            np.asarray([ 1,  2,  3,  4, -1, -2, -3, -4]), d2)
        self.assertEqual(d2.attrs, self.dat.attrs)
        self.assertFalse(d2.attrs is self.dat.attrs)

    def test_count(self):
        """count should work like on a list"""
        self.assertEqual(1, self.dat.count(1))
        self.assertEqual(0, self.dat.count(10))
        self.assertEqual(3, dm.dmarray([1,1,1, 3, 4, 5, 4]).count(1))
        self.assertEqual(2, dm.dmarray([1,1,1, 3, 4, 5, 4]).count(4))

    def test_creation_dmarray(self):
        """When a dmarray is created it should have attrs empty or not"""
        self.assertTrue(hasattr(self.dat, 'attrs'))
        self.assertEqual(self.dat.attrs['a'], 'a')
        data = dm.dmarray([1,2,3])
        self.assertTrue(hasattr(data, 'attrs'))
        self.assertEqual(data.attrs, {})
        data2 = dm.dmarray([1,2,3], attrs={'coord':'GSM'})
        self.assertEqual(data.attrs, {})
        self.assertEqual(data2.attrs, {'coord':'GSM'})
        data2 = dm.dmarray([1,2,3], dtype=float, attrs={'coord':'GSM'})
        np.testing.assert_almost_equal([1,2,3], data2)

    def test_different_attrs(self):
        """Different instances of dmarray shouldn't share attrs"""
        a = dm.dmarray([1, 2, 3, 4])
        b = dm.dmarray([2, 3, 4, 5])
        a.attrs['hi'] = 'there'
        self.assertNotEqual(a.attrs, b.attrs)

    def test_slicing(self):
        '''Slicing a dmarray should keep the attrs'''
        dat_sl = self.dat[:-1]
        self.assertTrue(hasattr(dat_sl, 'attrs'))
        self.assertEqual(self.dat.attrs, dat_sl.attrs)
        #make sure the attrs aren't pointing at the same obj
        dat_sl.attrs = {'foo': 'bar'}
        self.assertNotEqual(self.dat.attrs, dat_sl.attrs)

    def test_pickle_dumps(self):
        """things should pickle and unpickle"""
        tmp = pickle.dumps(self.dat)
        for i, val in enumerate(self.dat):
            self.assertEqual(pickle.loads(tmp)[i], val)
        self.assertEqual(pickle.loads(tmp).attrs, self.dat.attrs)

    def test_pickle_dump(self):
        """things should pickle and unpickle to a file"""
        fname = None
        try:
            with tempfile.NamedTemporaryFile(delete=False) as fp:
                fname = fp.name
                pickle.dump(self.dat, fp)
            with open(fname, 'rb') as fp:
                dat2 = pickle.load(fp)
        finally:
            if fname != None:
                os.remove(fname)
        np.testing.assert_almost_equal(self.dat, dat2)
        self.assertEqual(self.dat.attrs, dat2.attrs)

    def test_attrs_only(self):
        """dmarray can only have .attrs"""
        self.assertRaises(TypeError, dm.dmarray, [1,2,3], setme = 123 )

    def test_more_attrs(self):
        """more attrs are allowed if they are predefined"""
        a = dm.dmarray([1,2,3])
        a.Allowed_Attributes = a.Allowed_Attributes + ['blabla']
        a.blabla = {}
        a.blabla['foo'] = 'you'
        self.assertEqual(a.blabla['foo'], 'you')

    def test_extra_pickle(self):
        """Extra attrs are pickled and unpicked"""
        self.dat.addAttribute('blabla', {'foo':'you'})
        val = pickle.dumps(self.dat)
        b = pickle.loads(val)
        self.assertTrue('blabla' in b.Allowed_Attributes)
        self.assertEqual(b.blabla['foo'], 'you')

    def test_extra_pickle2(self):
        """Order should not matter of Allowed_Attributes"""
        # added new one to the front
        self.dat.Allowed_Attributes = ['foo'] + self.dat.Allowed_Attributes
        self.dat.foo = 'bar'
        val = pickle.dumps(self.dat)
        b = pickle.loads(val)
        self.assertTrue('foo' in b.Allowed_Attributes)
        self.assertEqual(b.foo, 'bar')

    def test_addAttribute(self):
        """addAttribute should work"""
        a = dm.dmarray([1,2,3])
        a.addAttribute('bla')
        self.assertEqual(a.bla, None)
        a.addAttribute('bla2', {'foo': 'bar'})
        self.assertEqual(a.bla2['foo'], 'bar')
        self.assertRaises(NameError, a.addAttribute, 'bla2')

    def test_attrs(self):
        """The only attribute the can be set is attrs"""
        self.assertRaises(TypeError, dm.dmarray, [1,2,3], bbb=23)
        try:
            self.dat.bbb = 'someval'
        except TypeError:
            pass
        else:
            self.fail(
                'Assigning to arbitrary Python attribute should raise TypeError')

    def test_dmfilled(self):
        """dmfilled should fill an array"""
        ans = np.asarray([1,1,1], dtype=int)
        tst = dm.dmfilled((3), fillval=1, dtype=int)
        np.testing.assert_equal(tst, ans)
        self.assertEqual(tst.dtype, ans.dtype)

        ans = np.asarray([datetime.datetime(2000, 1,1),
                          datetime.datetime(2000, 1,1),
                          datetime.datetime(2000, 1,1)], dtype=object)
        tst = dm.dmfilled((3), fillval=datetime.datetime(2000, 1,1), dtype=object)
        np.testing.assert_equal(tst, ans)
        self.assertEqual(tst.dtype, ans.dtype)

    def test_toRecArray(self):
        '''a record array can be created from a SpaceData'''
        sd = dm.SpaceData()
        sd['x'] = dm.dmarray([1.0, 2.0])
        sd['y'] = dm.dmarray([2,4])
        ra = dm.toRecArray(sd)
        np.testing.assert_equal(ra['x'], [1.0, 2.0])
        np.testing.assert_equal(ra['y'], [2, 4])
<<<<<<< HEAD
        self.assertEqual(['x', 'y'], sorted(ra.dtype.fields))
        self.assertEqual(ra.dtype, np.dtype((np.record, [('x', '<f8'), ('y', '<i8'), ])))
=======
        self.assertTrue(ra.dtype in (np.dtype((np.record, [('x', '<f8'), ('y', '<i8'), ])), np.dtype((np.record, [ ('y', '<i8'), ('x', '<f8'), ]))))
>>>>>>> 1d4f575a

class converterTests(unittest.TestCase):
    def setUp(self):
        super(converterTests, self).setUp()
        self.SDobj = dm.SpaceData(attrs={'global': 'test'})
        self.SDobj['var'] = dm.dmarray([1, 2, 3], attrs={'a': 'a'})
        self.testdir = tempfile.mkdtemp()
        self.testfile = os.path.join('test.h5')
        warnings.simplefilter('error', dm.DMWarning)

    def tearDown(self):
        super(converterTests, self).tearDown()
        del self.SDobj
        if os.path.exists(self.testfile):
            os.remove(self.testfile)
        os.rmdir(self.testdir)
        warnings.simplefilter('default', dm.DMWarning)

    def test_convertKeysToStr(self):
        """convertKeysToStr should give known output"""
        a = dm.SpaceData()
        a['data'] = dm.dmarray([1,2,3])
        b = dm.convertKeysToStr(a)
        self.assertEqual(list(a.keys()), list(b.keys()))
        a = dm.SpaceData()
        a[50] = dm.dmarray([1,2,3])
        b = dm.convertKeysToStr(a)
        self.assertEqual([str(list(a.keys())[0])], list(b.keys()))
        a = {}
        a[50] = dm.dmarray([1,2,3])
        b = dm.convertKeysToStr(a)
        self.assertEqual([str(list(a.keys())[0])], list(b.keys()))
        a = dm.SpaceData()
        a['data'] = dm.SpaceData()
        a['data']['test'] = dm.dmarray([1,2,3])
        b = dm.convertKeysToStr(a)
        self.assertEqual(list(a.keys()), list(b.keys()))
        a = dm.SpaceData()
        a[50] = dm.SpaceData()
        a[50][49] = dm.dmarray([1,2,3])
        b = dm.convertKeysToStr(a)
        self.assertEqual([str(list(a.keys())[0])], list(b.keys()))

    def test_toHDF5ListString(self):
        """Convert to HDF5, including a list of string in attributes"""
        a = dm.SpaceData()
        a.attrs['foo'] = ['hi']
        dm.toHDF5(self.testfile, a, mode='a')
        newobj = dm.fromHDF5(self.testfile)
        self.assertEqual(a.attrs['foo'], newobj.attrs['foo'])

    def test_HDF5roundtrip(self):
        """Data can go to hdf and back"""
        dm.toHDF5(self.testfile, self.SDobj)
        newobj = dm.fromHDF5(self.testfile)
        self.assertEqual(self.SDobj.attrs['global'], newobj.attrs['global'])
        np.testing.assert_almost_equal(self.SDobj['var'], newobj['var'])
        self.assertEqual(self.SDobj['var'].attrs['a'], newobj['var'].attrs['a'])
        dm.toHDF5(self.testfile, self.SDobj, mode='a')
        newobj = dm.fromHDF5(self.testfile)
        self.assertEqual(self.SDobj.attrs['global'], newobj.attrs['global'])
        np.testing.assert_almost_equal(self.SDobj['var'], newobj['var'])
        self.assertEqual(self.SDobj['var'].attrs['a'], newobj['var'].attrs['a'])

    def test_HDF5roundtrip_method(self):
        """Data can go to hdf and back"""
        self.SDobj.toHDF5(self.testfile)
        newobj = dm.fromHDF5(self.testfile)
        self.assertEqual(self.SDobj.attrs['global'], newobj.attrs['global'])
        np.testing.assert_almost_equal(self.SDobj['var'], newobj['var'])
        self.assertEqual(self.SDobj['var'].attrs['a'], newobj['var'].attrs['a'])
        dm.toHDF5(self.testfile, self.SDobj, mode='a')
        newobj = dm.fromHDF5(self.testfile)
        self.assertEqual(self.SDobj.attrs['global'], newobj.attrs['global'])
        np.testing.assert_almost_equal(self.SDobj['var'], newobj['var'])
        self.assertEqual(self.SDobj['var'].attrs['a'], newobj['var'].attrs['a'])

    def test_HDF5roundtripGZIP(self):
        """Data can go to hdf and back with compression"""
        dm.toHDF5(self.testfile, self.SDobj, compression='gzip')
        newobj = dm.fromHDF5(self.testfile)
        self.assertEqual(self.SDobj.attrs['global'], newobj.attrs['global'])
        np.testing.assert_almost_equal(self.SDobj['var'], newobj['var'])
        self.assertEqual(self.SDobj['var'].attrs['a'], newobj['var'].attrs['a'])
        dm.toHDF5(self.testfile, self.SDobj, mode='a', compression='gzip')
        newobj = dm.fromHDF5(self.testfile)
        self.assertEqual(self.SDobj.attrs['global'], newobj.attrs['global'])
        np.testing.assert_almost_equal(self.SDobj['var'], newobj['var'])
        self.assertEqual(self.SDobj['var'].attrs['a'], newobj['var'].attrs['a'])

    def test_HDF5Exceptions(self):
        """HDF5 has warnings and exceptions"""
        dm.toHDF5(self.testfile, self.SDobj)
        self.assertRaises(IOError, dm.toHDF5, self.testfile, self.SDobj, overwrite=False)
        a = dm.SpaceData()
        a['foo'] = 'bar' # not an allowed type for data
        self.assertRaises(dm.DMWarning, dm.toHDF5, self.testfile, a)

    def test_HDF5roundtrip2(self):
        """Data can go to hdf without altering datetimes in the datamodel"""
        a = dm.SpaceData()
        a['foo'] = dm.SpaceData()
        dm.toHDF5(self.testfile, a)
        newobj = dm.fromHDF5(self.testfile)
        self.assertEqual(a['foo'], newobj['foo'])
        a['bar'] = dm.dmarray([datetime.datetime(2000, 1, 1)])
        dm.toHDF5(self.testfile, a)
        self.assertEqual(a['bar'], dm.dmarray([datetime.datetime(2000, 1, 1)]))

    def test_HDF5roundtrip2GZIP(self):
        """Data can go to hdf without altering datetimes in the datamodel with compression"""
        a = dm.SpaceData()
        a['foo'] = dm.SpaceData()
        dm.toHDF5(self.testfile, a, compression='gzip')
        newobj = dm.fromHDF5(self.testfile)
        self.assertEqual(a['foo'], newobj['foo'])
        a['bar'] = dm.dmarray([datetime.datetime(2000, 1, 1)])
        dm.toHDF5(self.testfile, a, compression='gzip')
        self.assertEqual(a['bar'], dm.dmarray([datetime.datetime(2000, 1, 1)]))

    def test_dateToISO(self):
        """dateToISO should recurse properly"""
        d1 = {'k1':datetime.datetime(2012,12,21)}
        self.assertEqual({'k1': '2012-12-21T00:00:00'}, dm._dateToISO(d1))
        d1 = {'k1':{'k2':datetime.datetime(2012,12,21)}}
        # regression, it does not traverse nested dicts
        self.assertEqual({'k1': {'k2': datetime.datetime(2012, 12, 21, 0, 0)}}, dm._dateToISO(d1))
        d1 = {'k1':[datetime.datetime(2012,12,21), datetime.datetime(2012,12,22)] }
        self.assertEqual({'k1': ['2012-12-21T00:00:00', '2012-12-22T00:00:00']}, dm._dateToISO(d1))
        d1 = datetime.datetime(2012,12,21)
        self.assertEqual('2012-12-21T00:00:00', dm._dateToISO(d1))
        d1 = [datetime.datetime(2012,12,21), datetime.datetime(2012,12,22)]
        np.testing.assert_array_equal(dm._dateToISO(d1), ['2012-12-21T00:00:00', '2012-12-22T00:00:00'])

class converterTestsCDF(unittest.TestCase):
    def setUp(self):
        super(converterTestsCDF, self).setUp()
        self.SDobj = dm.SpaceData(attrs={'global': 'test'})
        self.SDobj['var'] = dm.dmarray([1, 2, 3], attrs={'a': 'a'})
        self.testdir = tempfile.mkdtemp()
        self.testfile = os.path.join(self.testdir, 'test.cdf')
        warnings.simplefilter('error', dm.DMWarning)

    def tearDown(self):
        super(converterTestsCDF, self).tearDown()
        del self.SDobj
        if os.path.exists(self.testfile):
            os.remove(self.testfile)
        os.rmdir(self.testdir)
        warnings.simplefilter('default', dm.DMWarning)

    def test_toCDFroundtrip(self):
        """toCDF should be able to make a file and then read it in the same"""
        dm.toCDF(self.testfile, self.SDobj)
        tst = dm.fromCDF(self.testfile)
        for k in self.SDobj:
            np.testing.assert_array_equal(self.SDobj[k], tst[k])

    def test_toCDFroundtrip_method(self):
        """toCDF should be able to make a file and then read it in the same"""
        self.SDobj.toCDF(self.testfile)
        tst = dm.fromCDF(self.testfile)
        for k in self.SDobj:
            np.testing.assert_array_equal(self.SDobj[k], tst[k])
                    

class JSONTests(unittest.TestCase):
    def setUp(self):
        super(JSONTests, self).setUp()
        self.filename = 'data/20130218_rbspa_MagEphem.txt'
        self.filename_bad = 'data/20130218_rbspa_MagEphem_bad.txt'

    def tearDown(self):
        super(JSONTests, self).tearDown()

    def test_readJSONMetadata(self):
        """readJSONMetadata should read in the file"""
        dat = dm.readJSONMetadata(self.filename)
        keys = ['PerigeePosGeod', 'S_sc_to_pfn', 'S_pfs_to_Bmin', 'Pfs_gsm',
                'Pfn_ED_MLAT', 'ED_R', 'Dst', 'DateTime', 'DOY', 'ED_MLON',
                'IntModel', 'ApogeePosGeod', 'CD_MLON', 'S_sc_to_pfs',
                'GpsTime', 'JulianDate', 'M_ref', 'ED_MLT', 'Pfs_ED_MLAT',
                'Bfs_geo', 'Bm', 'Pfn_CD_MLON', 'CD_MLAT', 'Pfs_geo',
                'Rsm', 'Pmin_gsm', 'Rgei', 'Rgsm', 'Pfs_CD_MLAT', 'S_total',
                'Rgeod_Height', 'Date', 'Alpha', 'M_igrf', 'Pfs_CD_MLT',
                'ED_MLAT', 'CD_R', 'PerigeeTimes', 'UTC', 'Pfn_ED_MLT',
                'BoverBeq', 'Lsimple', 'Lstar', 'I', 'DipoleTiltAngle',
                'K', 'Bmin_gsm', 'S_Bmin_to_sc', 'Bfs_gsm', 'L',
                'ApogeeTimes', 'ExtModel', 'Kp', 'Pfs_geod_LatLon',
                'MlatFromBoverBeq', 'Pfn_gsm', 'Loss_Cone_Alpha_n', 'Bfn_geo',
                'Pfn_CD_MLAT', 'Rgeod_LatLon', 'Pfs_ED_MLT', 'Pfs_CD_MLON',
                'Bsc_gsm', 'Pfn_geod_Height', 'Lm_eq', 'Rgse',
                'Pfn_geod_LatLon', 'CD_MLT', 'FieldLineType', 'Pfn_CD_MLT',
                'Pfs_geod_Height', 'Rgeo', 'InvLat_eq', 'M_used',
                'Loss_Cone_Alpha_s', 'Bfn_gsm', 'Pfn_ED_MLON', 'Pfn_geo',
                'InvLat', 'Pfs_ED_MLON']
        if str is bytes:
            keys = [unicode(k) for k in keys]
        # make sure data has all the keys and no more or less
        for k in dat:
            self.assertTrue(k in keys)
            ind = keys.index(k)
            del keys[ind]
        self.assertEqual(len(keys), 0)

    def test_readJSONMetadata_badfile(self):
        """readJSONMetadata fails on bad files"""
        self.assertRaises(ValueError, dm.readJSONMetadata, self.filename_bad)

    def test_readJSONheadedASCII(self):
        """readJSONheadedASCII should read the test file"""
        dat = dm.readJSONheadedASCII(self.filename)
        keys = ['PerigeePosGeod', 'S_sc_to_pfn', 'S_pfs_to_Bmin', 'Pfs_gsm',
                'Pfn_ED_MLAT', 'ED_R', 'Dst', 'DateTime', 'DOY', 'ED_MLON',
                'IntModel', 'ApogeePosGeod', 'CD_MLON', 'S_sc_to_pfs',
                'GpsTime', 'JulianDate', 'M_ref', 'ED_MLT', 'Pfs_ED_MLAT',
                'Bfs_geo', 'Bm', 'Pfn_CD_MLON', 'CD_MLAT', 'Pfs_geo',
                'Rsm', 'Pmin_gsm', 'Rgei', 'Rgsm', 'Pfs_CD_MLAT', 'S_total',
                'Rgeod_Height', 'Date', 'Alpha', 'M_igrf', 'Pfs_CD_MLT',
                'ED_MLAT', 'CD_R', 'PerigeeTimes', 'UTC', 'Pfn_ED_MLT',
                'BoverBeq', 'Lsimple', 'Lstar', 'I', 'DipoleTiltAngle',
                'K', 'Bmin_gsm', 'S_Bmin_to_sc', 'Bfs_gsm', 'L',
                'ApogeeTimes', 'ExtModel', 'Kp', 'Pfs_geod_LatLon',
                'MlatFromBoverBeq', 'Pfn_gsm', 'Loss_Cone_Alpha_n', 'Bfn_geo',
                'Pfn_CD_MLAT', 'Rgeod_LatLon', 'Pfs_ED_MLT', 'Pfs_CD_MLON',
                'Bsc_gsm', 'Pfn_geod_Height', 'Lm_eq', 'Rgse',
                'Pfn_geod_LatLon', 'CD_MLT', 'FieldLineType', 'Pfn_CD_MLT',
                'Pfs_geod_Height', 'Rgeo', 'InvLat_eq', 'M_used',
                'Loss_Cone_Alpha_s', 'Bfn_gsm', 'Pfn_ED_MLON', 'Pfn_geo',
                'InvLat', 'Pfs_ED_MLON']
        if str is bytes:
            keys = [unicode(k) for k in keys]
        # make sure data has all the keys and no more or less
        for k in dat:
            self.assertTrue(k in keys)
            ind = keys.index(k)
            del keys[ind]
        self.assertEqual(len(keys), 0)
        dat = dm.readJSONheadedASCII(self.filename, convert=True)
        np.testing.assert_array_equal(dat['DateTime'], [datetime.datetime(2013, 2, 18, 0, 0), datetime.datetime(2013, 2, 18, 0, 5)])

    def test_idl2html(self):
        """_idl2html should have known output"""
        self.assertEqual('R<sub>e</sub>', dm._idl2html('R!Ie'))
        self.assertEqual('R<sub>e</sub>', dm._idl2html('R!Ie!N'))
        self.assertEqual('R<sup>e</sup>', dm._idl2html('R!Ee'))
        self.assertEqual('R<sup>e</sup>', dm._idl2html('R!Ee!N'))
        self.assertEqual('Hello World', dm._idl2html('Hello World'))

    def test_toHTML(self):
        """toHTML should give known output"""
        t_file = tempfile.NamedTemporaryFile(delete=False)
        t_file.close()
        dat = dm.readJSONheadedASCII(self.filename)
        dm.toHTML(t_file.name, dat, attrs=['DESCRIPTION', 'UNITS', 'ELEMENT_LABELS'], varLinks=True)
        if sys.platform == 'win32':
            expected = 12916 #different line-endings
        else:
            if str is bytes:
                expected = 12834
            else:
                expected = 12810 #no u on the unicode strings
        self.assertEqual(expected, os.path.getsize(t_file.name)) # not the best test but I am lazy
        os.remove(t_file.name)

    def test_writeJSONMetadata(self):
        """reading metadata should give same keys as original datamodel"""
        dat = dm.readJSONMetadata(self.filename)
        # make sure data has all te keys and no more or less
        t_file = tempfile.NamedTemporaryFile(delete=False)
        t_file.close()
        dm.writeJSONMetadata(t_file.name, dat)
        dat2 = dm.readJSONheadedASCII(t_file.name)
        os.remove(t_file.name)
        keylist1 = sorted(dat.keys())
        keylist2 = sorted(dat2.keys())
        self.assertTrue(keylist1==keylist2)
        #now test that values in some metadata are identical
        self.assertTrue((dat['PerigeePosGeod'] == dat2['PerigeePosGeod']).all())

    def test_toJSONheadedASCII(self):
        """Write known datamodel to JSON-headed ASCII and ensure it has right stuff added"""
        a = dm.SpaceData()
        a.attrs['Global'] = 'A global attribute'
        a['Var1'] = dm.dmarray([1,2,3,4,5], attrs={'Local1': 'A local attribute'})
        a['Var2'] = dm.dmarray([[8,9],[9,1],[3,4],[8,9],[7,8]])
        a['MVar'] = dm.dmarray([7.8], attrs={'Note': 'Metadata'})
        t_file = tempfile.NamedTemporaryFile(delete=False)
        t_file.close()
        dm.toJSONheadedASCII(t_file.name, a, depend0='Var1', order=['Var1','Var2'])
        dat2 = dm.readJSONheadedASCII(t_file.name)
        #test global attr
        self.assertTrue(a.attrs==dat2.attrs)
        #test that metadata is back and all original keys are present
        for key in a['MVar'].attrs:
            self.assertTrue(key in dat2['MVar'].attrs)
        np.testing.assert_array_equal(a['MVar'], dat2['MVar'])
        #test vars are right
        np.testing.assert_almost_equal(a['Var1'], dat2['Var1'])
        np.testing.assert_almost_equal(a['Var2'], dat2['Var2'])
        #test for added dimension and start col
        self.assertTrue(dat2['Var1'].attrs['DIMENSION']==[1])
        self.assertTrue(dat2['Var2'].attrs['DIMENSION']==[2])
        os.remove(t_file.name)

    def test_toJSONheadedASCII_method(self):
        """Write known datamodel to JSON-headed ASCII and ensure it has right stuff added"""
        a = dm.SpaceData()
        a.attrs['Global'] = 'A global attribute'
        a['Var1'] = dm.dmarray([1,2,3,4,5], attrs={'Local1': 'A local attribute'})
        a['Var2'] = dm.dmarray([[8,9],[9,1],[3,4],[8,9],[7,8]])
        a['MVar'] = dm.dmarray([7.8], attrs={'Note': 'Metadata'})
        t_file = tempfile.NamedTemporaryFile(delete=False)
        t_file.close()
        a.toJSONheadedASCII(t_file.name, depend0='Var1', order=['Var1','Var2'])
        dat2 = dm.readJSONheadedASCII(t_file.name)
        #test global attr
        self.assertTrue(a.attrs==dat2.attrs)
        #test that metadata is back and all original keys are present
        for key in a['MVar'].attrs:
            self.assertTrue(key in dat2['MVar'].attrs)
        np.testing.assert_array_equal(a['MVar'], dat2['MVar'])
        #test vars are right
        np.testing.assert_almost_equal(a['Var1'], dat2['Var1'])
        np.testing.assert_almost_equal(a['Var2'], dat2['Var2'])
        #test for added dimension and start col
        self.assertTrue(dat2['Var1'].attrs['DIMENSION']==[1])
        self.assertTrue(dat2['Var2'].attrs['DIMENSION']==[2])
        os.remove(t_file.name)
       


if __name__ == "__main__":
    unittest.main()<|MERGE_RESOLUTION|>--- conflicted
+++ resolved
@@ -446,13 +446,10 @@
         ra = dm.toRecArray(sd)
         np.testing.assert_equal(ra['x'], [1.0, 2.0])
         np.testing.assert_equal(ra['y'], [2, 4])
-<<<<<<< HEAD
         self.assertEqual(['x', 'y'], sorted(ra.dtype.fields))
-        self.assertEqual(ra.dtype, np.dtype((np.record, [('x', '<f8'), ('y', '<i8'), ])))
-=======
         self.assertTrue(ra.dtype in (np.dtype((np.record, [('x', '<f8'), ('y', '<i8'), ])), np.dtype((np.record, [ ('y', '<i8'), ('x', '<f8'), ]))))
->>>>>>> 1d4f575a
-
+
+        
 class converterTests(unittest.TestCase):
     def setUp(self):
         super(converterTests, self).setUp()
