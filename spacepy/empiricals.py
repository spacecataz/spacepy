#!/usr/bin/env python
# -*- coding: utf-8 -*-
"""
Module with some useful empirical models (plasmapause, magnetopause, Lmax)


Authors
-------
Steve Morley, Josef Koller

Copyright ©2010 Los Alamos National Security, LLC.
"""
import datetime

import datetime

import numpy as np

from spacepy import help
import spacepy.toolbox as tb
import spacepy.omni as om
import spacepy.time as spt

def getLmax(ticks, model='JKemp'):
    """
    calculate a simple empirical model for Lmax - last closed drift-shell

<<<<<<< HEAD
    Parameters
    ==========
    ticks : spacepy.time.Ticktock
        Ticktock object of desired times
    model : string, optional
        'JKemp' (default - empirical model of J. Koller)

    Returns
    =======
    out : np.ndarray
        Lmax - L* of last closed drift shell

    Examples
    ========
    >>> from spacepy.empiricals import getLmax
    >>> import spacepy.time as st
    >>> import datetime
    >>> ticks = st.tickrange(datetime.datetime(2000, 1, 1), datetime.datetime(2000, 1, 3), deltadays=1)
    array([ 7.4928412,  8.3585632,  8.6463423])

    See Also
    ========
    What is the paper this model is from?  Put it here!

    """
    omni = om.get_omni(ticks)
    Dst = omni['Dst']
    Lmax = np.zeros(len(Dst))
    if model is 'JKemp':
        for i, iDst in enumerate(Dst):
            Lmax[i] = 6.07e-5*iDst*iDst + 0.0436*iDst + 9.37
=======
    @param ticks: Ticktock object of desired times
    @type ticks: spacepy.time.Ticktock

    @keyword model: 'JKemp' (default - empirical model of J. Koller)

    @return: Lmax - L* of last closed drift shell
    @rtype: numpy.ndarray

    """

    omni = om.get_omni(ticks)
    Dst = omni['Dst']

    Lmax = np.zeros(len(Dst))

    if model is 'JKemp':
        for i, iDst in enumerate(Dst):
            Lmax[i] = 6.07e-5*iDst*iDst + 0.0436*iDst + 9.37
    else:
        raise(ValueError('Invalid model selected'))

>>>>>>> df415ff3
    return Lmax

def getPlasmaPause(ticks, model='M2002', LT='all'):
    """
    Plasmapause location model(s)

<<<<<<< HEAD
    Parameters
    ==========
    ticks : spacepy.time.Ticktock
        TickTock object of desired times
    Lpp_model : string, optional
        'CA1992' or 'M2002' (default)
        CA1992 returns the Carpenter and Anderson model,
        M2002 returns the Moldwin et al. model
    LT : int, float
        requested local time sector, 'all' is valid option

    Returns
    =======
    out : float
        Plasmapause radius in Earth radii

    Examples
=======
    Input:
    ======
        - ticks: TickTock object of desired times
        - Lpp_model (kwarg): 'CA1992' or 'M2002' (default)
    CA1992 returns the Carpenter and Anderson model,
    M2002 returns the Moldwin et al. model
        - LT: requested local time sector, 'all' is valid option

    Returns:
    ========
        - Lpp: Plasmapause radius in Earth radii

    Example:
>>>>>>> df415ff3
    ========
    >>> import spacepy.time as spt
    >>> import spacepy.empiricals as emp
    >>> ticks = spt.tickrange('2002-01-01T12:00:00','2002-01-04T00:00:00',.25)
    >>> emp.getPlasmaPause(ticks)
<<<<<<< HEAD
    array([ 6.42140002,  6.42140002,  6.42140002,  6.42140002,  6.42140002,
        6.42140002,  6.42140002,  6.26859998,  5.772     ,  5.6574    ,
        5.6574    ])

    See Also
    ========
    We need to list the references here!
    """
=======
    array([ 4.9586,  4.9586,  4.9586,  4.9586,  4.9586,  4.9586,  4.9586,
        5.1114,  5.608 ,  5.7226,  5.7226])

    """

    import datetime as dt
    import spacepy.toolbox as tb

>>>>>>> df415ff3
    def calcLpp(Kpmax, A, B):
        currLpp = A - B*Kpmax
        return currLpp

    model_list = ['CA1992', 'M2002']

    if model == 'CA1992':
        if LT!='all':
            print('No LT dependence currently supported for this model')
    if model not in model_list:
        raise ValueError("Please specify a valid model:\n'M2002' or 'CA1992'")

    if LT=='all':
        parA = {'CA1992': 5.6, 'M2002': 5.39}
        parB = {'CA1992': 0.46, 'M2002': -0.382}
        priorvals = {'CA1992': datetime.timedelta(hours=24),
                     'M2002': datetime.timedelta(hours=12)}
        A, B = parA[model], parB[model]
        prior = priorvals[model]
    else:
        try:
            float(LT)
        except (ValueError, TypeError):
            raise ValueError("Please specify a valid LT:\n'all' or a numeric type")
        parA = {'CA1992': [5.6]*24,
                'M2002': [5.7]*3+[6.05]*6+[5.2]*6+[4.45]*6+[5.7]*3}
        parB = {'CA1992': [0.46]*24,
                'M2002': [-0.42]*3+[-0.573]*6+[-0.425]*6+[-0.167]*6+[-0.42]*3}
        priorvals = {'CA1992': [datetime.timedelta(hours=24)]*24,
                     'M2002': [datetime.timedelta(hours=12)]*24}
        LThr = long(LT)
        prior = priorvals[model][LThr]
        A, B = parA[model][LThr], parB[model][LThr]

    #TODO: allow calling with ticks as dict of Kp (will also need UT for Kpmax)
    st, en = ticks.UTC[0]-prior, ticks.UTC[-1]
    einds, oinds = tb.tOverlap([st, en], om.omnidata['UTC'])
    utc = np.array(om.omnidata['UTC'])[oinds]
    Kp = np.array(om.omnidata['Kp'])[oinds]
    Lpp = np.zeros(len(ticks))

    for i, t1 in enumerate(ticks.UTC):
        t0 = t1-prior
        iprevday, dum = tb.tOverlap(utc, [t0, t1])
        if iprevday:
            Kpmax = max(Kp[iprevday])
            Lpp[i] = calcLpp(Kpmax, A, B)
        else:
            Lpp[i] = np.nan

    return Lpp

def getMPstandoff(ticks):
    """Calculates the Shue et al. (1997) subsolar magnetopause radius

<<<<<<< HEAD
    Parameters
    ==========
    ticks : spacepy.time.Ticktock
        TickTock object of desired times (will be interpolated from hourly OMNI data)
        OR dictionary of form {'P': [], 'Bz': []}
        Where P is SW ram pressure [nPa] and Bz is IMF Bz (GSM) [nT]

    Returns
    =======
    out : float
        Magnetopause (sub-solar point) standoff distance [Re]

    Examples
=======
    Inputs:
    =======
        - ticks: TickTock object of desired times
    (will be interpolated from hourly OMNI data)
    OR
        - dictionary of form {'P': [], 'Bz': []}
    Where P is SW ram pressure [nPa] and Bz is IMF Bz (GSM) [nT]

    Returns:
    ========
    Magnetopause (sub-solar point) standoff distance [Re]

    Example:
>>>>>>> df415ff3
    ========
    >>> import spacepy.time as spt
    >>> import spacepy.empiricals as emp
    >>> ticks = spt.tickrange('2002-01-01T12:00:00','2002-01-04T00:00:00',.25)
    >>> emp.ShueMP(ticks)
    array([ 10.57319537,  10.91327764,  10.75086873,  10.77577207,
         9.78180261,  11.0374474 ,  11.4065    ,  11.27555451,
        11.47988573,  11.8202582 ,  11.23834814])
    >>> data = {'P': [2,4], 'Bz': [-2.4, -2.4]}
    >>> emp.ShueMP(data)
<<<<<<< HEAD
    array([ 9.96096838,  8.96790412])

    See Also
    ========
    Lets put the full reference here
=======
    array([ 10.29156018,   8.96790412])

>>>>>>> df415ff3
    """
    if type(ticks) == spt.Ticktock:
        omni = om.get_omni(ticks)
        P, Bz = omni['Pdyn'], omni['BzIMF']
    elif type(ticks) == dict:
        P, Bz = ticks['P'], ticks['Bz']
        try:
            len(P)
        except TypeError:
            P = [P]
        try:
            len(Bz)
        except TypeError:
            Bz = [Bz]
<<<<<<< HEAD
=======
    else:
        raise(TypeError('Invalid Input type'))
>>>>>>> df415ff3

    try:
        # Initialize r0 and make P and Bz numpy arrays
        r0 = np.zeros((len(P)), dtype=float)
        Bz = np.array(Bz)
        P = np.array(P)

        # Find where Bz >= 0 and where it is < 0
        iBzPos = np.where(Bz >= 0)
        iBzNeg = np.where(Bz < 0)

        # Calculate r0
        r0[iBzPos] = (11.4 + 0.013*Bz[iBzPos])*P[iBzPos]**(-1/6.6)
        r0[iBzNeg] = (11.4 + 0.140*Bz[iBzNeg])*P[iBzNeg]**(-1/6.6)

        return r0
    except TypeError:
        raise TypeError("Please check for valid input types")

<<<<<<< HEAD
def getDststar(ticks, model='OBrien'):
    """Calculate the pressure-corrected Dst index, Dst*

    Paramters
    =========
    ticks : spacepy.time.Ticktock
        TickTock object of desired times (will be interpolated from hourly OMNI data)
        OR dictionary including 'Pdyn' and 'Dst' keys where data are lists or arrays
        and Dst is in [nT], and Pdyn is in [nPa]

    Returns
    =======
    out : float
        Dst* - the pressure corrected Dst index from OMNI [nT]

    Examples
    ========
=======

def getDststar(ticks, model='OBrien'):
    """Calculate the pressure-corrected Dst index, Dst*

    Inputs:
    =======
        - ticks: TickTock object of desired times
    (will be interpolated from hourly OMNI data)
    OR
        - dictionary including 'Pdyn' and 'Dst' keys where data are lists or arrays
          and Dst is in [nT], and Pdyn is in [nPa]

    Returns:
    ========
    Dst* - the pressure corrected Dst index from OMNI [nT]

    Use:
    ====
>>>>>>> df415ff3
    Coefficients are applied to the standard formulation e.g. Burton et al., 1975
    of Dst* = Dst - b*sqrt(Pdyn) + c
    The default is the O'Brien and McPherron model (2002).
    Other options are Burton et al. (1975) and Borovsky and Denton (2010)

    >>> import spacepy.time as spt
    >>> import spacepy.omni as om
    >>> import spacepy.empiricals as emp
    >>> ticks = spt.tickrange('2000-10-16T00:00:00', '2000-10-31T12:00:00', 1/24.)
<<<<<<< HEAD
    >>> dststar = emp.getDststar(ticks)
    >>> dststar[0]
    -21.317220132108943
=======
    >>> dststar = getDststar(ticks)
>>>>>>> df415ff3

    User-determined coefficients can also be supplied as a two-element list
    or tuple of the form (b,c), e.g.

<<<<<<< HEAD
    >>> dststar = emp.getDststar(ticks, model=(2,11)) #b is extreme driving from O'Brien
=======
    >>> dststar = getDststar(ticks, model=(2,11)) #b is extreme driving from O'Brien
>>>>>>> df415ff3

    We have chosen the OBrien model as the default here as this was rigorously
    determined from a very long data set and is pertinent to most conditions.
    It is, however, the most conservative correction. Additionally, Siscoe,
    McPherron and Jordanova (2005) argue that the pressure contribution to Dst diminishes
    during magnetic storms.

    To show the relative differences, run the following example:

<<<<<<< HEAD
    >>> import matplotlib.pyplot as plt
=======
>>>>>>> df415ff3
    >>> params = [('Burton','k-'), ('OBrien','r-'), ('Borovsky','b-')]
    >>> for model, col in params:
            dststar = getDststar(ticks, model=model)
            plt.plot(ticks.UTC, dststar, col)

<<<<<<< HEAD
    See Also
    ========
    We need to add in the references to the models here!
=======
>>>>>>> df415ff3
    """
    model_params = {'Burton': (15.8, 20),
                    'OBrien': (7.26, 11),
                    'Borovsky': (20.7,27.7)}

    if isinstance(model, str):
        try:
            b, c = model_params[model]
        except KeyError:
            raise ValueError('Invalid pressure correction model selected')
    else:
        try:
            b, c = model[0], model[1]
        except (KeyError, IndexError):
            raise ValueError('Invalid coefficients set: must be of form (b,c)')

    if isinstance(ticks, spt.Ticktock):
        omni = om.get_omni(ticks)
        P, Dst = omni['Pdyn'], omni['Dst']
    elif isinstance(ticks, dict):
        P, Dst = ticks['Pdyn'], ticks['Dst']
        if isinstance(P, list):
            P, Dst = np.array(P), np.array(Dst)

    #get Dst*
    Dststar = Dst - b*P**0.5 + c

    return Dststar


ShueMP = getMPstandoff
get_plasma_pause = getPlasmaPause
get_Lmax = getLmax<|MERGE_RESOLUTION|>--- conflicted
+++ resolved
@@ -25,7 +25,6 @@
     """
     calculate a simple empirical model for Lmax - last closed drift-shell
 
-<<<<<<< HEAD
     Parameters
     ==========
     ticks : spacepy.time.Ticktock
@@ -57,36 +56,12 @@
     if model is 'JKemp':
         for i, iDst in enumerate(Dst):
             Lmax[i] = 6.07e-5*iDst*iDst + 0.0436*iDst + 9.37
-=======
-    @param ticks: Ticktock object of desired times
-    @type ticks: spacepy.time.Ticktock
-
-    @keyword model: 'JKemp' (default - empirical model of J. Koller)
-
-    @return: Lmax - L* of last closed drift shell
-    @rtype: numpy.ndarray
-
-    """
-
-    omni = om.get_omni(ticks)
-    Dst = omni['Dst']
-
-    Lmax = np.zeros(len(Dst))
-
-    if model is 'JKemp':
-        for i, iDst in enumerate(Dst):
-            Lmax[i] = 6.07e-5*iDst*iDst + 0.0436*iDst + 9.37
-    else:
-        raise(ValueError('Invalid model selected'))
-
->>>>>>> df415ff3
     return Lmax
 
 def getPlasmaPause(ticks, model='M2002', LT='all'):
     """
     Plasmapause location model(s)
 
-<<<<<<< HEAD
     Parameters
     ==========
     ticks : spacepy.time.Ticktock
@@ -104,27 +79,11 @@
         Plasmapause radius in Earth radii
 
     Examples
-=======
-    Input:
-    ======
-        - ticks: TickTock object of desired times
-        - Lpp_model (kwarg): 'CA1992' or 'M2002' (default)
-    CA1992 returns the Carpenter and Anderson model,
-    M2002 returns the Moldwin et al. model
-        - LT: requested local time sector, 'all' is valid option
-
-    Returns:
-    ========
-        - Lpp: Plasmapause radius in Earth radii
-
-    Example:
->>>>>>> df415ff3
     ========
     >>> import spacepy.time as spt
     >>> import spacepy.empiricals as emp
     >>> ticks = spt.tickrange('2002-01-01T12:00:00','2002-01-04T00:00:00',.25)
     >>> emp.getPlasmaPause(ticks)
-<<<<<<< HEAD
     array([ 6.42140002,  6.42140002,  6.42140002,  6.42140002,  6.42140002,
         6.42140002,  6.42140002,  6.26859998,  5.772     ,  5.6574    ,
         5.6574    ])
@@ -133,16 +92,6 @@
     ========
     We need to list the references here!
     """
-=======
-    array([ 4.9586,  4.9586,  4.9586,  4.9586,  4.9586,  4.9586,  4.9586,
-        5.1114,  5.608 ,  5.7226,  5.7226])
-
-    """
-
-    import datetime as dt
-    import spacepy.toolbox as tb
-
->>>>>>> df415ff3
     def calcLpp(Kpmax, A, B):
         currLpp = A - B*Kpmax
         return currLpp
@@ -198,7 +147,6 @@
 def getMPstandoff(ticks):
     """Calculates the Shue et al. (1997) subsolar magnetopause radius
 
-<<<<<<< HEAD
     Parameters
     ==========
     ticks : spacepy.time.Ticktock
@@ -212,21 +160,6 @@
         Magnetopause (sub-solar point) standoff distance [Re]
 
     Examples
-=======
-    Inputs:
-    =======
-        - ticks: TickTock object of desired times
-    (will be interpolated from hourly OMNI data)
-    OR
-        - dictionary of form {'P': [], 'Bz': []}
-    Where P is SW ram pressure [nPa] and Bz is IMF Bz (GSM) [nT]
-
-    Returns:
-    ========
-    Magnetopause (sub-solar point) standoff distance [Re]
-
-    Example:
->>>>>>> df415ff3
     ========
     >>> import spacepy.time as spt
     >>> import spacepy.empiricals as emp
@@ -237,16 +170,11 @@
         11.47988573,  11.8202582 ,  11.23834814])
     >>> data = {'P': [2,4], 'Bz': [-2.4, -2.4]}
     >>> emp.ShueMP(data)
-<<<<<<< HEAD
     array([ 9.96096838,  8.96790412])
 
     See Also
     ========
     Lets put the full reference here
-=======
-    array([ 10.29156018,   8.96790412])
-
->>>>>>> df415ff3
     """
     if type(ticks) == spt.Ticktock:
         omni = om.get_omni(ticks)
@@ -261,11 +189,8 @@
             len(Bz)
         except TypeError:
             Bz = [Bz]
-<<<<<<< HEAD
-=======
     else:
         raise(TypeError('Invalid Input type'))
->>>>>>> df415ff3
 
     try:
         # Initialize r0 and make P and Bz numpy arrays
@@ -285,7 +210,6 @@
     except TypeError:
         raise TypeError("Please check for valid input types")
 
-<<<<<<< HEAD
 def getDststar(ticks, model='OBrien'):
     """Calculate the pressure-corrected Dst index, Dst*
 
@@ -303,26 +227,6 @@
 
     Examples
     ========
-=======
-
-def getDststar(ticks, model='OBrien'):
-    """Calculate the pressure-corrected Dst index, Dst*
-
-    Inputs:
-    =======
-        - ticks: TickTock object of desired times
-    (will be interpolated from hourly OMNI data)
-    OR
-        - dictionary including 'Pdyn' and 'Dst' keys where data are lists or arrays
-          and Dst is in [nT], and Pdyn is in [nPa]
-
-    Returns:
-    ========
-    Dst* - the pressure corrected Dst index from OMNI [nT]
-
-    Use:
-    ====
->>>>>>> df415ff3
     Coefficients are applied to the standard formulation e.g. Burton et al., 1975
     of Dst* = Dst - b*sqrt(Pdyn) + c
     The default is the O'Brien and McPherron model (2002).
@@ -332,22 +236,14 @@
     >>> import spacepy.omni as om
     >>> import spacepy.empiricals as emp
     >>> ticks = spt.tickrange('2000-10-16T00:00:00', '2000-10-31T12:00:00', 1/24.)
-<<<<<<< HEAD
     >>> dststar = emp.getDststar(ticks)
     >>> dststar[0]
     -21.317220132108943
-=======
-    >>> dststar = getDststar(ticks)
->>>>>>> df415ff3
 
     User-determined coefficients can also be supplied as a two-element list
     or tuple of the form (b,c), e.g.
 
-<<<<<<< HEAD
     >>> dststar = emp.getDststar(ticks, model=(2,11)) #b is extreme driving from O'Brien
-=======
-    >>> dststar = getDststar(ticks, model=(2,11)) #b is extreme driving from O'Brien
->>>>>>> df415ff3
 
     We have chosen the OBrien model as the default here as this was rigorously
     determined from a very long data set and is pertinent to most conditions.
@@ -357,21 +253,15 @@
 
     To show the relative differences, run the following example:
 
-<<<<<<< HEAD
     >>> import matplotlib.pyplot as plt
-=======
->>>>>>> df415ff3
     >>> params = [('Burton','k-'), ('OBrien','r-'), ('Borovsky','b-')]
     >>> for model, col in params:
             dststar = getDststar(ticks, model=model)
             plt.plot(ticks.UTC, dststar, col)
 
-<<<<<<< HEAD
     See Also
     ========
     We need to add in the references to the models here!
-=======
->>>>>>> df415ff3
     """
     model_params = {'Burton': (15.8, 20),
                     'OBrien': (7.26, 11),
