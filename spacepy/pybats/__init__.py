--- conflicted
+++ resolved
@@ -604,11 +604,7 @@
     # Stash relevant values into the "info" dict:
     vals = readarray(f, dtype=header_fields_dtype, inttype=inttype)[0]
     for v, x in zip(['iter', 'runtime', 'ndim', 'nparam', 'nvar'], vals):
-<<<<<<< HEAD
-        info[v] = np.int64(x)
-=======
         info[v] = x.item()
->>>>>>> a58579f7
 
     # Dimensionality may be negative to indicate non-uniform grid:
     info['ndim'] = np.abs(info['ndim'], dtype=np.int64)
