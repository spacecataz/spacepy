#!/usr/bin/env python
# -*- coding: utf-8 -*-

"""
<<<<<<< HEAD
pyCDF: Python interface to NASA's Common Data Format library

.. currentmodule:: spacepy


=======
>>>>>>> b36c4c29
This package provides a Python interface to the Common Data Format (CDF)
library used for many NASA missions, available at http://cdf.gsfc.nasa.gov/.
It is targeted at Python 2.6+ and should work without change on either
Python 2 or Python 3.

The interface is intended to be 'pythonic' rather than reproducing the
C interface. To open or close a CDF and access its variables, see the :class:`CDF`
class. Accessing data within the variables is via the :class:`Var`
class. The :data:`lib` object provides access to some routines
that affect the functionality of the library in general. The
:mod:`~spacepy.pycdf.const` module contains constants useful for accessing
the underlying library.


The CDF C library must be properly installed in order to use this package.
The CDF distribution provides scripts meant to be called in a user's
login scripts, ``definitions.B`` for bash and ``definitions.C`` for C-shell
derivatives. (See the installation instructions which come with the CDF library.)
These will set environment variables specifying the location
of the library; pycdf will respect these variables if they are set. Otherwise
it will search the standard system library path and the default installation
locations for the CDF library.

If pycdf has trouble finding the library, try setting ``CDF_LIB`` before importing
the module, e.g. if the library is in ``CDF/lib`` in the user's home directory:
    >>> import os
    >>> os.putenv("CDF_LIB", "~/CDF/lib")
    >>> import pycdf
If this works, make the environment setting permanent. Note that on OSX,
using plists to set the environment may not carry over to Python terminal
sessions; use ``.cshrc`` or ``.bashrc`` instead.

.. currentmodule:: spacepy.pycdf

<<<<<<< HEAD

The :py:mod:`pycdf.const` module contains constants useful for accessing the underlying library.

.. NOTE... there is an error with this reference
=======
>>>>>>> b36c4c29

Authors: Jon Niehof

Institution: Los Alamos National Laboratory

Contact: jniehof@lanl.gov


Copyright 2010-2012 Los Alamos National Security, LLC.

"""

from ._pycdf import *

__contact__ = 'Jon Niehof, jniehof@lanl.gov'<|MERGE_RESOLUTION|>--- conflicted
+++ resolved
@@ -2,14 +2,6 @@
 # -*- coding: utf-8 -*-
 
 """
-<<<<<<< HEAD
-pyCDF: Python interface to NASA's Common Data Format library
-
-.. currentmodule:: spacepy
-
-
-=======
->>>>>>> b36c4c29
 This package provides a Python interface to the Common Data Format (CDF)
 library used for many NASA missions, available at http://cdf.gsfc.nasa.gov/.
 It is targeted at Python 2.6+ and should work without change on either
@@ -44,13 +36,6 @@
 
 .. currentmodule:: spacepy.pycdf
 
-<<<<<<< HEAD
-
-The :py:mod:`pycdf.const` module contains constants useful for accessing the underlying library.
-
-.. NOTE... there is an error with this reference
-=======
->>>>>>> b36c4c29
 
 Authors: Jon Niehof
 
